<div align="center">

# Lightning-Hydra-Template

<a href="https://www.python.org/"><img alt="Python" src="https://img.shields.io/badge/-Python 3.7+-blue?style=for-the-badge&logo=python&logoColor=white"></a>
<a href="https://pytorch.org/get-started/locally/"><img alt="PyTorch" src="https://img.shields.io/badge/-PyTorch 1.8+-ee4c2c?style=for-the-badge&logo=pytorch&logoColor=white"></a>
<a href="https://pytorchlightning.ai/"><img alt="Lightning" src="https://img.shields.io/badge/-Lightning 1.5+-792ee5?style=for-the-badge&logo=pytorchlightning&logoColor=white"></a>
<a href="https://hydra.cc/"><img alt="Config: hydra" src="https://img.shields.io/badge/config-hydra 1.1-89b8cd?style=for-the-badge&labelColor=gray"></a>
<a href="https://black.readthedocs.io/en/stable/"><img alt="Code style: black" src="https://img.shields.io/badge/code%20style-black-black.svg?style=for-the-badge&labelColor=gray"></a>

A clean and scalable template to kickstart your deep learning project 🚀⚡🔥<br>
Click on [<kbd>Use this template</kbd>](https://github.com/ChristophAlt/pytorch-ie-hydra-template/generate) to initialize new repository.

_Suggestions are always welcome!_

</div>

<br>

## 📌  Introduction

**Why you should use it:**

- Convenient all-in-one technology stack for deep learning based information extraction prototyping - allows you to rapidly iterate over new models, datasets and tasks on different hardware accelerators like CPUs, multi-GPUs or TPUs.
- A collection of best practices for efficient workflow and reproducibility.
- Thoroughly commented - you can use this repo as a reference and educational resource.

**Why you shouldn't use it:**

- Not fitted for data engineering - the template configuration setup is not designed for building data processing pipelines that depend on each other.
- Limits you as much as PyTorch-IE limits you.
- PyTorch-IE and Hydra are still evolving and integrate many libraries, which means sometimes things break - for the list of currently known problems visit [this page](https://github.com/ChristophAlt/pytorch-ie-hydra-template/labels/bug).

<br>

## Main Technologies

[PyTorch-IE](https://github.com/ChristophAlt/pytorch-ie) - a lightweight information extraction (IE) technology stack built on top of [PyTorch Lightning](https://github.com/PyTorchLightning/pytorch-lightning), [Huggingface Datasets](https://github.com/huggingface/datasets) and [Huggingface Hub](https://huggingface.co/) for reproducible high-performance AI research.

[Hydra](https://github.com/facebookresearch/hydra) - a framework for elegantly configuring complex applications. The key feature is the ability to dynamically create a hierarchical configuration by composition and override it through config files and the command line.

<br>

## Main Ideas Of This Template

- **Predefined Structure**: clean and scalable so that work can easily be extended and replicated | [#Project Structure](#project-structure)
- **Rapid Experimentation**: thanks to automating pipeline with config files and hydra command line superpowers | [#Your Superpowers](#your-superpowers)
- **Reproducibility**: obtaining similar results is supported in multiple ways | [#Reproducibility](#reproducibility)
- **Little Boilerplate**: so pipeline can be easily modified | [#How It Works](#how-it-works)
- **Main Configuration**: main config file specifies default training configuration | [#Main Project Configuration](#main-project-configuration)
- **Experiment Configurations**: can be composed out of smaller configs and override chosen hyperparameters | [#Experiment Configuration](#experiment-configuration)
- **Workflow**: comes down to 4 simple steps | [#Workflow](#workflow)
- **Experiment Tracking**: many logging frameworks can be easily integrated, like Tensorboard, MLFlow or W&B | [#Experiment Tracking](#experiment-tracking)
- **Logs**: all logs (checkpoints, data from loggers, hparams, etc.) are stored in a convenient folder structure imposed by Hydra | [#Logs](#logs)
- **Hyperparameter Search**: made easier with Hydra built-in plugins like [Optuna Sweeper](https://hydra.cc/docs/next/plugins/optuna_sweeper) | [#Hyperparameter Search](#hyperparameter-search)
- **Tests**: unit tests and shell/command based tests for speeding up the development | [#Tests](#tests)
- **Best Practices**: a couple of recommended tools, practices and standards for efficient workflow and reproducibility | [#Best Practices](#best-practices)

<br>

## Project Structure

The directory structure of new project looks like this:

```
├── configs                   <- Hydra configuration files
│   ├── callbacks                <- Callbacks configs
│   ├── datamodule               <- Datamodule configs
│   ├── dataset                  <- Dataset configs
│   ├── debug                    <- Debugging configs
│   ├── experiment               <- Experiment configs
│   ├── hparams_search           <- Hyperparameter search configs
│   ├── local                    <- Local configs
│   ├── log_dir                  <- Logging directory configs
│   ├── logger                   <- Logger configs
│   ├── model                    <- Model configs
│   ├── taskmodule               <- Taskmodule configs
│   ├── trainer                  <- Trainer configs
│   │
│   ├── test.yaml             <- Main config for testing
│   └── train.yaml            <- Main config for training
│
├── data                   <- Project data
│
├── logs                   <- Logs generated by Hydra and PyTorch Lightning loggers
│
├── models                 <- Per default (see config parameter `save_dir`), trained models and their
│                             respective taskmodules are copied to this location in a format to easily
│                             load them with pytorch_ie.Auto* classes.
│
├── notebooks              <- Jupyter notebooks. Naming convention is a number (for ordering),
│                             the creator's initials, and a short `-` delimited description,
│                             e.g. `1.0-jqp-initial-data-exploration.ipynb`.
│
├── scripts                <- Shell scripts
│
├── src                    <- Source code
│   ├── datamodules              <- Lightning datamodules
│   ├── datasets                 <- Pytorch-IE datasets
│   ├── models                   <- Pytorch-IE models
│   ├── taskmodules              <- Pytorch-IE taskmodules
│   ├── utils                    <- Utility scripts
│   ├── vendor                   <- Third party code that cannot be installed using PIP/Conda
│   │
│   ├── testing_pipeline.py
│   └── training_pipeline.py
│
├── tests                  <- Tests of any kind
│   ├── helpers                  <- A couple of testing utilities
│   ├── shell                    <- Shell/command based tests
│   └── unit                     <- Unit tests
│
├── test.py               <- Run testing
├── train.py              <- Run training
│
├── .env.example              <- Template of the file for storing private environment variables
├── .gitignore                <- List of files/folders ignored by git
├── .pre-commit-config.yaml   <- Configuration of pre-commit hooks for code formatting
├── requirements.txt          <- File for installing python dependencies
├── setup.cfg                 <- Configuration of linters and pytest
└── README.md
```

<br>

## 🚀&nbsp;&nbsp;Quickstart

```bash
# clone project
git clone https://github.com/ChristophAlt/pytorch-ie-hydra-template.git
cd pytorch-ie-hydra-template

# [OPTIONAL] create conda environment
conda create -n myenv python=3.9
conda activate myenv

# install pytorch according to instructions
# https://pytorch.org/get-started/

# install requirements
pip install -r requirements.txt
```

Template contains example with CONLL2003 Named Entity Recognition.<br>
When running `python train.py` you should see something like this:

TODO: Update Screenshot

<div align="center">

![](https://github.com/ashleve/lightning-hydra-template/blob/resources/terminal.png)

</div>

### ⚡&nbsp;&nbsp;Your Superpowers

<details>
<summary><b>Override any config parameter from command line</b></summary>

> Hydra allows you to easily overwrite any parameter defined in your config.

```bash
python train.py trainer.max_epochs=20 model.lr=1e-4
```

> You can also add new parameters with `+` sign.

```bash
python train.py +model.new_param="uwu"
```

</details>

<details>
<summary><b>Train on CPU, GPU, multi-GPU and TPU</b></summary>

> PyTorch Lightning makes it easy to train your models on different hardware.

```bash
# train on CPU
python train.py trainer.gpus=0

# train on 1 GPU
python train.py trainer.gpus=1

# train on TPU
python train.py +trainer.tpu_cores=8

# train with DDP (Distributed Data Parallel) (4 GPUs)
python train.py trainer.gpus=4 +trainer.strategy=ddp

# train with DDP (Distributed Data Parallel) (8 GPUs, 2 nodes)
python train.py trainer.gpus=4 +trainer.num_nodes=2 +trainer.strategy=ddp
```

</details>

<details>
<summary><b>Train with mixed precision</b></summary>

```bash
# train with pytorch native automatic mixed precision (AMP)
python train.py trainer.gpus=1 +trainer.precision=16
```

</details>

<!-- deepspeed support still in beta
<details>
<summary><b>Optimize large scale models on multiple GPUs with Deepspeed</b></summary>

```bash
python train.py +trainer.
```

</details>
 -->

<details>
<summary><b>Train model with any logger available in PyTorch Lightning, like Weights&Biases or Tensorboard</b></summary>

> PyTorch Lightning provides convenient integrations with most popular logging frameworks, like Tensorboard, Neptune or simple csv files. Read more [here](#experiment-tracking). Using wandb requires you to [setup account](https://www.wandb.com/) first. After that just complete the config as below.<br> > **Click [here](https://wandb.ai/hobglob/template-dashboard/) to see example wandb dashboard generated with this template.**

```bash
# set project and entity names in `configs/logger/wandb`
wandb:
  project: "your_project_name"
  entity: "your_wandb_team_name"
```

```bash
# train model with Weights&Biases (link to wandb dashboard should appear in the terminal)
python train.py logger=wandb
```

</details>

<details>
<summary><b>Train model with chosen experiment config</b></summary>

> Experiment configurations are placed in [configs/experiment/](configs/experiment/).

```bash
python train.py experiment=example
```

</details>

<details>
<summary><b>Attach some callbacks to run</b></summary>

> Callbacks can be used for things such as as model checkpointing, early stopping and [many more](https://pytorch-lightning.readthedocs.io/en/latest/extensions/callbacks.html#built-in-callbacks).<br>
> Callbacks configurations are placed in [configs/callbacks/](configs/callbacks/).

```bash
python train.py callbacks=default
```

</details>

<details>
<summary><b>Use different tricks available in Pytorch Lightning</b></summary>

> PyTorch Lightning provides about [40+ useful trainer flags](https://pytorch-lightning.readthedocs.io/en/latest/common/trainer.html#trainer-flags).

```yaml
# gradient clipping may be enabled to avoid exploding gradients
python train.py +trainer.gradient_clip_val=0.5

# stochastic weight averaging can make your models generalize better
python train.py +trainer.stochastic_weight_avg=true

# run validation loop 4 times during a training epoch
python train.py +trainer.val_check_interval=0.25

# accumulate gradients
python train.py +trainer.accumulate_grad_batches=10

# terminate training after 12 hours
python train.py +trainer.max_time="00:12:00:00"
```

</details>

<details>
<summary><b>Easily debug</b></summary>

> Visit [configs/debug/](configs/debug/) for different debugging configs.

```bash
# runs 1 epoch in default debugging mode
# changes logging directory to `logs/debugs/...`
# sets level of all command line loggers to 'DEBUG'
# enables extra trainer flags like tracking gradient norm
# enforces debug-friendly configuration
python train.py debug=default

# runs test epoch without training
python train.py debug=test_only

# run 1 train, val and test loop, using only 1 batch
python train.py +trainer.fast_dev_run=true

# raise exception if there are any numerical anomalies in tensors, like NaN or +/-inf
python train.py +trainer.detect_anomaly=true

# print execution time profiling after training ends
python train.py +trainer.profiler="simple"

# try overfitting to 1 batch
python train.py +trainer.overfit_batches=1 trainer.max_epochs=20

# use only 20% of the data
python train.py +trainer.limit_train_batches=0.2 \
+trainer.limit_val_batches=0.2 +trainer.limit_test_batches=0.2

# log second gradient norm of the model
python train.py +trainer.track_grad_norm=2
```

</details>

<details>
<summary><b>Resume training from checkpoint</b></summary>

> Checkpoint can be either path or URL.

```yaml
python train.py trainer.resume_from_checkpoint="/path/to/ckpt/name.ckpt"
```

> ⚠️ Currently loading ckpt in Lightning doesn't resume logger experiment, but it will be supported in future Lightning release.

</details>

<details>
<summary><b>Execute evaluation for a given checkpoint</b></summary>

> Checkpoint can be either path or URL.

```yaml
python test.py ckpt_path="/path/to/ckpt/name.ckpt"
```

</details>

<details>
<summary><b>Create a sweep over hyperparameters</b></summary>

```bash
# this will run 6 experiments one after the other,
# each with different combination of batch_size and learning rate
python train.py -m datamodule.batch_size=32,64,128 model.lr=0.001,0.0005
```

> ⚠️ This sweep is not failure resistant (if one job crashes than the whole sweep crashes).

</details>

<details>
<summary><b>Create a sweep over hyperparameters with Optuna</b></summary>

> Using [Optuna Sweeper](https://hydra.cc/docs/next/plugins/optuna_sweeper) plugin doesn't require you to code any boilerplate into your pipeline, everything is defined in a [single config file](configs/hparams_search/conll2003_optuna.yaml)!

```bash
# this will run hyperparameter search defined in `configs/hparams_search/mnist_optuna.yaml`
# over chosen experiment config
python train.py -m hparams_search=conll2003_optuna experiment=example_simple
```

> ⚠️ Currently this sweep is not failure resistant (if one job crashes than the whole sweep crashes). Might be supported in future Hydra release.

</details>

<details>
<summary><b>Execute all experiments from folder</b></summary>

> Hydra provides special syntax for controlling behavior of multiruns. Learn more [here](https://hydra.cc/docs/next/tutorials/basic/running_your_app/multi-run). The command below executes all experiments from folder [configs/experiment/](configs/experiment/).

```bash
python train.py -m 'experiment=glob(*)'
```

</details>

<details>
<summary><b>Execute sweep on a remote AWS cluster</b></summary>

> This should be achievable with simple config using [Ray AWS launcher for Hydra](https://hydra.cc/docs/next/plugins/ray_launcher). Example is not yet implemented in this template.

</details>

<!-- <details>
<summary><b>Execute sweep on a SLURM cluster</b></summary>

> This should be achievable with either [the right lightning trainer flags](https://pytorch-lightning.readthedocs.io/en/latest/clouds/cluster.html?highlight=SLURM#slurm-managed-cluster) or simple config using [Submitit launcher for Hydra](https://hydra.cc/docs/plugins/submitit_launcher). Example is not yet implemented in this template.

</details> -->

<details>
<summary><b>Use Hydra tab completion</b></summary>

> Hydra allows you to autocomplete config argument overrides in shell as you write them, by pressing `tab` key. Learn more [here](https://hydra.cc/docs/tutorials/basic/running_your_app/tab_completion).

</details>

<details>
<summary><b>Apply pre-commit hooks</b></summary>

> Apply pre-commit hooks to automatically format your code and configs, perform code analysis and remove output from jupyter notebooks. See [# Best Practices](#best-practices) for more.

```bash
pre-commit run -a
```

</details>

<br>

## ❤️&nbsp;&nbsp;Contributions

Have a question? Found a bug? Missing a specific feature? Have an idea for improving documentation? Feel free to file a new issue, discussion or PR with respective title and description. If you already found a solution to your problem, don't hesitate to share it. Suggestions for new best practices are always welcome!

<br>

## ℹ️&nbsp;&nbsp;Guide

### How To Get Started

- First, you should probably get familiar with [PyTorch Lightning](https://www.pytorchlightning.ai)
- Next, go through [Hydra quick start guide](https://hydra.cc/docs/intro/) and [basic Hydra tutorial](https://hydra.cc/docs/tutorials/basic/your_first_app/simple_cli/)

<br>

### How It Works

All PyTorch-IE modules are dynamically instantiated from module paths specified in config. Example model config:

```yaml
_target_: pytorch_ie.models.transformer_token_classification.TransformerTokenClassificationModel

model_name_or_path: bert-base-uncased
learning_rate: 0.005
```

Using this config we can instantiate the object with the following line:

```python
model = hydra.utils.instantiate(config.model)
```

This allows you to easily iterate over new models! Every time you create a new one, just specify its module path and parameters in appropriate config file. <br>

Switch between models and datamodules with command line arguments:

```bash
python train.py model=transformer_token_classification
```

The whole pipeline managing the instantiation logic is placed in [src/training_pipeline.py](src/training_pipeline.py).

<br>

### Main Project Configuration

Location: [configs/train.yaml](configs/train.yaml) <br>
Main project config contains default training configuration.<br>
It determines how config is composed when simply executing command `python train.py`.<br>

<details>
<summary><b>Show main project config</b></summary>

```yaml
# @package _global_

# specify here default training configuration
defaults:
  - _self_
  - dataset: conll2003.yaml
  - datamodule: default.yaml
  - taskmodule: transformer_token_classification.yaml
  - model: transformer_token_classification.yaml
  - callbacks: default.yaml
  - logger: null # set logger here or use command line (e.g. `python train.py logger=tensorboard`)
  - trainer: default.yaml
  - log_dir: default.yaml

  # experiment configs allow for version control of specific configurations
  # e.g. best hyperparameters for each combination of model and datamodule
  - experiment: null

  # debugging config (enable through command line, e.g. `python train.py debug=default)
  - debug: null

  # config for hyperparameter optimization
  - hparams_search: null

  # optional local config for machine/user specific settings
  # it's optional since it doesn't need to exist and is excluded from version control
  - optional local: default.yaml

  # enable color logging
  - override hydra/hydra_logging: colorlog
  - override hydra/job_logging: colorlog

# path to original working directory
# hydra hijacks working directory by changing it to the new log directory
# https://hydra.cc/docs/next/tutorials/basic/running_your_app/working_directory
original_work_dir: ${hydra:runtime.cwd}

# path to folder with data
data_dir: ${original_work_dir}/data/

# pretty print config at the start of the run using Rich library
print_config: True

# disable python warnings if they annoy you
ignore_warnings: True

# set False to skip model training
train: True

# evaluate on test set, using best model weights achieved during training
# lightning chooses best weights based on the metric specified in checkpoint callback
test: False

# seed for random number generators in pytorch, numpy and python.random
seed: null

# default name for the experiment, determines logging folder path and trained model location
# (you can overwrite this name in experiment configs)
name: "default"

# push the model and taskmodule to the huggingface model hub when training has finished
push_to_hub: False

# where to save the trained model and taskmodule
save_dir: models/${name}/${now:%Y-%m-%d_%H-%M-%S}
```

</details>

<br>

### Experiment Configuration

Location: [configs/experiment](configs/experiment)<br>
Experiment configs allow you to overwrite parameters from main project configuration.<br>
For example, you can use them to version control best hyperparameters for each combination of model and dataset.

<details>
<summary><b>Show example experiment config</b></summary>

```yaml
# @package _global_

# to execute this experiment run:
# python train.py experiment=conll2003

defaults:
  - override /dataset: conll2003.yaml
  - override /datamodule: default.yaml
  - override /taskmodule: transformer_token_classification.yaml
  - override /model: transformer_token_classification.yaml
  - override /callbacks: default.yaml
  - override /logger: wandb.yaml
  - override /trainer: default.yaml

# all parameters below will be merged with parameters from default configurations set above
# this allows you to overwrite only specified parameters

# name of the run determines folder name in logs
name: "conll2003/transformer_token_classification"

seed: 12345

trainer:
  min_epochs: 5
  max_epochs: 20

datamodule:
  batch_size: 32

logger:
  wandb:
    project: pie-example-conll2003
    tags: ["conll2003", "transformer_token_classification"]

```

</details>

<br>

### Local Configuration

Location: [configs/local](configs/local) <br>
Some configurations are user/machine/installation specific (e.g. configuration of local cluster, or harddrive paths on a specific machine). For such scenarios, a file `configs/local/default.yaml` can be created which is automatically loaded but not tracked by Git.

<details>
<summary><b>Show example local Slurm cluster config</b></summary>

```yaml
# @package _global_

defaults:
  - override /hydra/launcher@_here_: submitit_slurm

data_dir: /mnt/scratch/data/

hydra:
  launcher:
    timeout_min: 1440
    gpus_per_task: 1
    gres: gpu:1
  job:
    env_set:
      MY_VAR: /home/user/my/system/path
      MY_KEY: asdgjhawi8y23ihsghsueity23ihwd
```

</details>

<br>

### Workflow

1. Write your PyTorch-IE dataset (see [pytorch_ie/data/datasets/hf_datasets/ace2004.py](https://github.com/ChristophAlt/pytorch-ie/blob/main/src/pytorch_ie/data/datasets/hf_datasets/ace2004.py)) or try out one of PIE datasets hosted at huggingface.co/pie
2. Write your PyTorch-IE model (see [pytorch_ie/models/transformer_token_classification.py](https://github.com/ChristophAlt/pytorch-ie/blob/main/src/pytorch_ie/models/transformer_token_classification.py) for example)
3. Write your PyTorch-IE taskmodule (see [pytorch_ie/taskmodules/transformer_token_classification.py](https://github.com/ChristophAlt/pytorch-ie/blob/main/src/pytorch_ie/taskmodules/transformer_token_classification.py) for example)
4. Write your experiment config, containing paths to your model, taskmodule and dataset
5. If necessary, adjust the model creation in the [training_pipeline.py](src/training_pipeline.py) (see line with "NOTE: THE FOLLOWING LINE MAY NEED ADAPTATION ...")
6. Run training with chosen experiment config: `python train.py experiment=experiment_name`

<br>

### Logs

**Hydra creates new working directory for every executed run.** By default, logs have the following structure:

```
├── logs
│   ├── experiments                     # Folder for the logs generated by experiments
│   │   ├── runs                          # Folder for single runs
│   │   │   ├── experiment_name             # Experiment name
│   │   │   │   ├── YYYY-MM-DD_HH-MM-SS       # Datetime of the run
│   │   │   │   │   ├── .hydra                  # Hydra logs
│   │   │   │   │   ├── csv                     # Csv logs
│   │   │   │   │   ├── wandb                   # Weights&Biases logs
│   │   │   │   │   ├── checkpoints             # Training checkpoints
│   │   │   │   │   └── ...                     # Any other thing saved during training
│   │   │   │   └── ...
│   │   │   └── ...
│   │   │
│   │   └── multiruns                     # Folder for multiruns
│   │       ├── experiment_name             # Experiment name
│   │       │   ├── YYYY-MM-DD_HH-MM-SS       # Datetime of the multirun
│   │       │   │   ├──1                        # Multirun job number
│   │       │   │   ├──2
│   │       │   │   └── ...
│   │       │   └── ...
│   │       └── ...
│   │
│   ├── evaluations                       # Folder for the logs generated during testing
│   │   └── ...
│   │
│   └── debugs                            # Folder for the logs generated during debugging
│       └── ...
```

You can change this structure by modifying paths in [hydra configuration](configs/log_dir).

<br>

### Experiment Tracking

PyTorch-IE is based on PyTorch Lightning which supports many popular logging frameworks:<br>
**[Weights&Biases](https://www.wandb.com/) · [Neptune](https://neptune.ai/) · [Comet](https://www.comet.ml/) · [MLFlow](https://mlflow.org) · [Tensorboard](https://www.tensorflow.org/tensorboard/)**

These tools help you keep track of hyperparameters and output metrics and allow you to compare and visualize results. To use one of them simply complete its configuration in [configs/logger](configs/logger) and run:

```bash
python train.py logger=logger_name
```

You can use many of them at once (see [configs/logger/many_loggers.yaml](configs/logger/many_loggers.yaml) for example).

You can also write your own logger.

Lightning provides convenient method for logging custom metrics from inside LightningModule. Read the docs [here](https://pytorch-lightning.readthedocs.io/en/latest/extensions/logging.html#automatic-logging) or take a look at [TransformerTokenClassification example](https://github.com/ChristophAlt/pytorch-ie/blob/main/src/pytorch_ie/models/transformer_token_classification.py).

<br>

### Hyperparameter Search

Defining hyperparameter optimization is as easy as adding new config file to [configs/hparams_search](configs/hparams_search).

<details>
<summary><b>Show example</b></summary>

```yaml
# @package _global_

# example hyperparameter optimization of some experiment with Optuna:
# python train.py -m hparams_search=conll2003_optuna experiment=example

defaults:
  - override /hydra/sweeper: optuna

# choose metric which will be optimized by Optuna
# make sure this is the correct name of some metric logged in lightning module!
optimized_metric: "val/f1"

# here we define Optuna hyperparameter search
# it optimizes for value returned from function with @hydra.main decorator
# docs: https://hydra.cc/docs/next/plugins/optuna_sweeper
hydra:
  sweeper:
    _target_: hydra_plugins.hydra_optuna_sweeper.optuna_sweeper.OptunaSweeper

    # storage URL to persist optimization results
    # for example, you can use SQLite if you set 'sqlite:///example.db'
    storage: null

    # name of the study to persist optimization results
    study_name: null

    # number of parallel workers
    n_jobs: 1

    # 'minimize' or 'maximize' the objective
    direction: maximize

    # total number of runs that will be executed
    n_trials: 25

    # choose Optuna hyperparameter sampler
    # docs: https://optuna.readthedocs.io/en/stable/reference/samplers.html
    sampler:
      _target_: optuna.samplers.TPESampler
      seed: 12345
      n_startup_trials: 10 # number of random sampling runs before optimization starts

    # define range of hyperparameters
    # More information here : https://hydra.cc/docs/plugins/optuna_sweeper/#search-space-configuration
    params:
      datamodule.batch_size: choice(32,64,128)
      model.learning_rate: interval(0.0001, 0.2)

# This is a dummy value necessary to allow overwriting it in the sweep.
model:
  learning_rate: 0.00001

```

</details>

Next, you can execute it with: `python train.py -m hparams_search=conll2003_optuna`

Using this approach doesn't require you to add any boilerplate into your pipeline, everything is defined in a single config file.

You can use different optimization frameworks integrated with Hydra, like Optuna, Ax or Nevergrad.

The `optimization_results.yaml` will be available under `logs/multirun` folder.

This approach doesn't support advanced technics like prunning - for more sophisticated search, you probably shouldn't use hydra multirun feature and instead write your own optimization pipeline.

<br>

### Inference

The following code is an example of loading model from checkpoint and running predictions.<br>

<details>
<summary><b>Show example</b></summary>

```python
from dataclasses import dataclass

from pytorch_ie.annotations import LabeledSpan
from pytorch_ie.auto import AutoPipeline
from pytorch_ie.core import AnnotationList, annotation_field
from pytorch_ie.documents import TextDocument

@dataclass
class ExampleDocument(TextDocument):
    entities: AnnotationList[LabeledSpan] = annotation_field(target="text")


def predict():
   """
   Example of inference with trained model.
   It loads pretrained NER model. Then it
   creates an example document (PyTorch-IE Document) and predicts
   entities from the text in the document.
   """
   document = ExampleDocument(
       "“Making a super tasty alt-chicken wing is only half of it,” said Po Bronson, general partner at SOSV and managing director of IndieBio."
   )

   # model path can be set to a location at huggingface as shown below or local path to the training result serialized to out_path
   ner_pipeline = AutoPipeline.from_pretrained("pie/example-ner-spanclf-conll03", device=-1, num_workers=0)

   ner_pipeline(document, predict_field="entities")

   for entity in document.entities.predictions:
       print(f"{entity} -> {entity.label}")

if __name__ == "__main__":
    predict()

# Result:
# IndieBio -> ORG
# Po Bronson -> PER
# SOSV -> ORG
```

</details>

<br>

### Tests

Template comes with example tests implemented with pytest library. To execute them simply run:

```bash
# run all tests
pytest

# run tests from specific file
pytest tests/shell/test_basic_commands.py

# run all tests except the ones marked as slow
pytest -k "not slow"
```

To speed up the development, you can once in a while execute tests that run a couple of quick experiments, like training 1 epoch on 25% of data, executing single train/val/test step, etc. Those kind of tests don't check for any specific output - they exist to simply verify that executing some bash commands doesn't end up in throwing exceptions. You can find them implemented in [tests/shell](tests/shell) folder.

You can easily modify the commands in the scripts for your use case. If 1 epoch is too much for your model, then make it run for a couple of batches instead (by using the right trainer flags).

<br>

<<<<<<< HEAD
### Callbacks

The branch [`wandb-callbacks`](https://github.com/ashleve/lightning-hydra-template/tree/wandb-callbacks) contains example callbacks enabling better Weights&Biases integration, which you can use as a reference for writing your own callbacks (see [wandb_callbacks.py](https://github.com/ashleve/lightning-hydra-template/tree/wandb-callbacks/src/callbacks/wandb_callbacks.py)).

Callbacks which support reproducibility:

- **WatchModel**
- **UploadCodeAsArtifact**
- **UploadCheckpointsAsArtifact**

Callbacks which provide examples of logging custom visualisations:

- **LogConfusionMatrix**
- **LogF1PrecRecHeatmap**
- **LogImagePredictions**

To try all of the callbacks at once, switch to the right branch:

```bash
git checkout wandb-callbacks
```

And then run the following command:
```bash
python train.py logger=wandb callbacks=wandb
```

To see the result of all the callbacks attached, take a look at [this experiment dashboard](https://wandb.ai/hobglob/template-tests/runs/3rw7q70h).

<br>

=======
>>>>>>> b28d1fe5
### Multi-GPU Training

Lightning supports multiple ways of doing distributed training. The most common one is DDP, which spawns separate process for each GPU and averages gradients between them. To learn about other approaches read the [lightning docs](https://pytorch-lightning.readthedocs.io/en/latest/advanced/multi_gpu.html).

You can run DDP on mnist example with 4 GPUs like this:

```bash
python train.py trainer.gpus=4 +trainer.strategy=ddp
```

⚠️ When using DDP you have to be careful how you write your models - learn more [here](https://pytorch-lightning.readthedocs.io/en/latest/advanced/multi_gpu.html).

<br>

### Docker

First you will need to [install Nvidia Container Toolkit](https://docs.nvidia.com/datacenter/cloud-native/container-toolkit/install-guide.html) to enable GPU support.

The template Dockerfile is provided on branch [`dockerfiles`](https://github.com/ashleve/lightning-hydra-template/tree/dockerfiles). Copy it to the template root folder.

To build the container use:

```bash
docker build -t <project_name> .
```

To mount the project to the container use:

```bash
docker run -v $(pwd):/workspace/project --gpus all -it --rm <project_name>
```

<br>

### Reproducibility

What provides reproducibility:

- Hydra manages your configs
- Hydra manages your logging paths and makes every executed run store its hyperparameters and config overrides in a separate file in logs
- Single seed for random number generators in pytorch, numpy and python.random
- LightningDataModule allows you to encapsulate data split, transformations and default parameters in a single, clean abstraction
- LightningModule separates your research code from engineering code in a clean way
- Experiment tracking frameworks take care of logging metrics and hparams, some can also store results and artifacts in cloud
- Pytorch Lightning takes care of creating training checkpoints
- Example callbacks for wandb show how you can save and upload a snapshot of codebase every time the run is executed, as well as upload ckpts and track model gradients

<!--
You can load the config of previous run using:

```bash
python train.py --config-path /logs/runs/.../.hydra/ --config-name config.yaml
```

The `config.yaml` from `.hydra` folder contains all overriden parameters and sections. This approach however is not officially supported by Hydra and doesn't override the `hydra/` part of the config, meaning logging paths will revert to default!
 -->
<br>

### Limitations

- Currently, template doesn't support k-fold cross validation, but it's possible to achieve it with Lightning Loop interface. See the [official example](https://github.com/PyTorchLightning/pytorch-lightning/blob/master/pl_examples/loop_examples/kfold.py). Implementing it requires rewriting the training pipeline.
- Pytorch Lightning might not be the best choice for scalable reinforcement learning, it's probably better to use something like [Ray](https://github.com/ray-project/ray).
- Currently hyperparameter search with Hydra Optuna Plugin doesn't support prunning.
- Hydra changes working directory to new logging folder for every executed run, which might not be compatible with the way some libraries work.

<br>

## Useful Tricks

<details>
<summary><b>Accessing datamodule attributes in model</b></summary>

1. The simplest way is to pass datamodule attribute directly to model on initialization:

   ```python
   # ./src/training_pipeline.py
   datamodule = hydra.utils.instantiate(config.datamodule)
   model = hydra.utils.instantiate(config.model, some_param=datamodule.some_param)
   ```

   This is not a very robust solution, since it assumes all your datamodules have `some_param` attribute available (otherwise the run will crash).

2. If you only want to access datamodule config, you can simply pass it as an init parameter:

   ```python
   # ./src/training_pipeline.py
   model = hydra.utils.instantiate(config.model, dm_conf=config.datamodule, _recursive_=False)
   ```

   Now you can access any datamodule config part like this:

   ```python
   # ./src/models/my_model.py
   class MyLitModel(LightningModule):
   	def __init__(self, dm_conf, param1, param2):
   		super().__init__()

   		batch_size = dm_conf.batch_size
   ```

3. If you need to access the datamodule object attributes, a little hacky solution is to add Omegaconf resolver to your datamodule:

   ```python
   # ./src/datamodules/my_datamodule.py
   from omegaconf import OmegaConf

   class MyDataModule(LightningDataModule):
   	def __init__(self, param1, param2):
   		super().__init__()

   		self.param1 = param1

   		resolver_name = "datamodule"
   		OmegaConf.register_new_resolver(
   			resolver_name,
   			lambda name: getattr(self, name),
   			use_cache=False
   		)
   ```

   This way you can reference any datamodule attribute from your config like this:

   ```yaml
   # this will return attribute 'param1' from datamodule object
   param1: ${datamodule: param1}
   ```

   When later accessing this field, say in your lightning model, it will get automatically resolved based on all resolvers that are registered. Remember not to access this field before datamodule is initialized or it will crash. **You also need to set `resolve=False` in `print_config()` in [train.py](train.py) or it will throw errors:**

   ```python
   # ./src/train.py
   utils.print_config(config, resolve=False)
   ```

</details>

<details>
<summary><b>Automatic activation of virtual environment and tab completion when entering folder</b></summary>

1. Create a new file called `.autoenv` (this name is excluded from version control in `.gitignore`). <br>
   You can use it to automatically execute shell commands when entering folder. Add some commands to your `.autoenv` file, like in the example below:

   ```bash
   # activate conda environment
   conda activate myenv

   # activate hydra tab completion for bash
   eval "$(python train.py -sc install=bash)"
   ```

   (these commands will be executed whenever you're openning or switching terminal to folder containing `.autoenv` file)

2. To setup this automation for bash, execute the following line (it will append your `.bashrc` file):

   ```bash
   echo "autoenv() { if [ -x .autoenv ]; then source .autoenv ; echo '.autoenv executed' ; fi } ; cd() { builtin cd \"\$@\" ; autoenv ; } ; autoenv" >> ~/.bashrc
   ```

3. Lastly add execution previliges to your `.autoenv` file:

   ```
   chmod +x .autoenv
   ```

   (for safety, only `.autoenv` with previligies will be executed)

**Explanation**

The mentioned line appends your `.bashrc` file with 2 commands:

1. `autoenv() { if [ -x .autoenv ]; then source .autoenv ; echo '.autoenv executed' ; fi }` - this declares the `autoenv()` function, which executes `.autoenv` file if it exists in current work dir and has execution previligies
2. `cd() { builtin cd \"\$@\" ; autoenv ; } ; autoenv` - this extends behaviour of `cd` command, to make it execute `autoenv()` function each time you change folder in terminal or open new terminal

</details>

<!--
<details>
<summary><b>Making sweeps failure resistant</b></summary>

TODO

</details>
 -->

<br>

## Best Practices

<details>
<summary><b>Use Miniconda for GPU environments</b></summary>

Use miniconda for your python environments (it's usually unnecessary to install full anaconda environment, miniconda should be enough).
It makes it easier to install some dependencies, like cudatoolkit for GPU support. It also allows you to acccess your environments globally.

Example installation:

```bash
wget https://repo.anaconda.com/miniconda/Miniconda3-latest-Linux-x86_64.sh
bash Miniconda3-latest-Linux-x86_64.sh
```

Create new conda environment:

```bash
conda create -n myenv python=3.8
conda activate myenv
```

</details>

<details>
<summary><b>Use automatic code formatting</b></summary>

Use pre-commit hooks to standardize code formatting of your project and save mental energy.<br>
Simply install pre-commit package with:

```bash
pip install pre-commit
```

Next, install hooks from [.pre-commit-config.yaml](.pre-commit-config.yaml):

```bash
pre-commit install
```

After that your code will be automatically reformatted on every new commit.<br>
Currently template contains configurations of **black** (python code formatting), **isort** (python import sorting), **flake8** (python code analysis), **prettier** (yaml formating) and **nbstripout** (clearing output from jupyter notebooks). <br>

To reformat all files in the project use command:

```bash
pre-commit run -a
```

</details>

<details>
<summary><b>Set private environment variables in .env file</b></summary>

System specific variables (e.g. absolute paths to datasets) should not be under version control or it will result in conflict between different users. Your private keys also shouldn't be versioned since you don't want them to be leaked.<br>

Template contains `.env.example` file, which serves as an example. Create a new file called `.env` (this name is excluded from version control in .gitignore).
You should use it for storing environment variables like this:

```
MY_VAR=/home/user/my_system_path
```

All variables from `.env` are loaded in `train.py` automatically.

Hydra allows you to reference any env variable in `.yaml` configs like this:

```yaml
path_to_data: ${oc.env:MY_VAR}
```

</details>

<details>
<summary><b>Name metrics using '/' character</b></summary>

Depending on which logger you're using, it's often useful to define metric name with `/` character:

```python
self.log("train/loss", loss)
```

This way loggers will treat your metrics as belonging to different sections, which helps to get them organised in UI.

</details>

<details>
<summary><b>Use torchmetrics</b></summary>

Use official [torchmetrics](https://github.com/PytorchLightning/metrics) library to ensure proper calculation of metrics. This is especially important for multi-GPU training!

For example, instead of calculating accuracy by yourself, you should use the provided `Accuracy` class like this:

```python
from torchmetrics.classification.accuracy import Accuracy


class LitModel(LightningModule):
    def __init__(self)
        self.train_acc = Accuracy()
        self.val_acc = Accuracy()

    def training_step(self, batch, batch_idx):
        ...
        acc = self.train_acc(predictions, targets)
        self.log("train/acc", acc)
        ...

    def validation_step(self, batch, batch_idx):
        ...
        acc = self.val_acc(predictions, targets)
        self.log("val/acc", acc)
        ...
```

Make sure to use different metric instance for each step to ensure proper value reduction over all GPU processes.

Torchmetrics provides metrics for most use cases, like F1 score or confusion matrix. Read [documentation](https://torchmetrics.readthedocs.io/en/latest/#more-reading) for more.

</details>

<details>
<summary><b>Follow PyTorch Lightning style guide</b></summary>

The style guide is available [here](https://pytorch-lightning.readthedocs.io/en/latest/starter/style_guide.html).<br>

1. Be explicit in your init. Try to define all the relevant defaults so that the user doesn’t have to guess. Provide type hints. This way your module is reusable across projects!

   ```python
   class LitModel(LightningModule):
       def __init__(self, layer_size: int = 256, lr: float = 0.001):
   ```

2. Preserve the recommended method order.

   ```python
   class LitModel(LightningModule):

       def __init__():
           ...

       def forward():
           ...

       def training_step():
           ...

       def training_step_end():
           ...

       def training_epoch_end():
           ...

       def validation_step():
           ...

       def validation_step_end():
           ...

       def validation_epoch_end():
           ...

       def test_step():
           ...

       def test_step_end():
           ...

       def test_epoch_end():
           ...

       def configure_optimizers():
           ...

       def any_extra_hook():
           ...
   ```

</details>

<details>
<summary><b>Version control your data and models with DVC</b></summary>

Use [DVC](https://dvc.org) to version control big files, like your data or trained ML models.<br>
To initialize the dvc repository:

```bash
dvc init
```

To start tracking a file or directory, use `dvc add`:

```bash
dvc add data/MNIST
```

DVC stores information about the added file (or a directory) in a special .dvc file named data/MNIST.dvc, a small text file with a human-readable format. This file can be easily versioned like source code with Git, as a placeholder for the original data:

```bash
git add data/MNIST.dvc data/.gitignore
git commit -m "Add raw data"
```

</details>

<details>
<summary><b>Support installing project as a package</b></summary>

It allows other people to easily use your modules in their own projects.
Change name of the `src` folder to your project name and add `setup.py` file:

```python
from setuptools import find_packages, setup


setup(
    name="src",  # change "src" folder name to your project name
    version="0.0.0",
    description="Describe Your Cool Project",
    author="...",
    author_email="...",
    url="https://github.com/ashleve/lightning-hydra-template",  # replace with your own github project link
    install_requires=[
        "pytorch>=1.10.0",
        "pytorch-lightning>=1.4.0",
        "hydra-core>=1.1.0",
    ],
    packages=find_packages(),
)
```

Now your project can be installed from local files:

```bash
pip install -e .
```

Or directly from git repository:

```bash
pip install git+git://github.com/YourGithubName/your-repo-name.git --upgrade
```

So any file can be easily imported into any other file like so:

```python
from project_name.models.mnist_module import MNISTLitModule
from project_name.datamodules.mnist_datamodule import MNISTDataModule
```

</details>

<!-- <details>
<summary><b>Make notebooks independent from other files</b></summary>

It's a good practice for jupyter notebooks to be portable. Try to make them independent from src files. If you need to access external code, try to embed it inside the notebook.

</details> -->

<!--<details>
<summary><b>Use Docker</b></summary>

Docker makes it easy to initialize the whole training environment, e.g. when you want to execute experiments in cloud or on some private computing cluster. You can extend [dockerfiles](https://github.com/ashleve/lightning-hydra-template/tree/dockerfiles) provided in the template with your own instructions for building the image.<br>

</details> -->

<br>

## Other Repositories

<details>
<summary><b>Inspirations</b></summary>

This template was inspired by:
[PyTorchLightning/deep-learninig-project-template](https://github.com/PyTorchLightning/deep-learning-project-template),
[drivendata/cookiecutter-data-science](https://github.com/drivendata/cookiecutter-data-science),
[tchaton/lightning-hydra-seed](https://github.com/tchaton/lightning-hydra-seed),
[Erlemar/pytorch_tempest](https://github.com/Erlemar/pytorch_tempest),
[lucmos/nn-template](https://github.com/lucmos/nn-template).

</details>

<details>
<summary><b>Useful repositories</b></summary>

- [pytorch/hydra-torch](https://github.com/pytorch/hydra-torch) - resources for configuring PyTorch classes with Hydra,
- [romesco/hydra-lightning](https://github.com/romesco/hydra-lightning) - resources for configuring PyTorch Lightning classes with Hydra
- [lucmos/nn-template](https://github.com/lucmos/nn-template) - similar template
- [PyTorchLightning/lightning-transformers](https://github.com/PyTorchLightning/lightning-transformers) - official Lightning Transformers repo built with Hydra

</details>

<!-- ## :star:&nbsp; Stargazers Over Time
[![Stargazers over time](https://starchart.cc/ashleve/lightning-hydra-template.svg)](https://starchart.cc/ashleve/lightning-hydra-template) -->

<br>

## License

This project is licensed under the MIT License.

```
MIT License

Copyright (c) 2021 ashleve

Permission is hereby granted, free of charge, to any person obtaining a copy
of this software and associated documentation files (the "Software"), to deal
in the Software without restriction, including without limitation the rights
to use, copy, modify, merge, publish, distribute, sublicense, and/or sell
copies of the Software, and to permit persons to whom the Software is
furnished to do so, subject to the following conditions:

The above copyright notice and this permission notice shall be included in all
copies or substantial portions of the Software.

THE SOFTWARE IS PROVIDED "AS IS", WITHOUT WARRANTY OF ANY KIND, EXPRESS OR
IMPLIED, INCLUDING BUT NOT LIMITED TO THE WARRANTIES OF MERCHANTABILITY,
FITNESS FOR A PARTICULAR PURPOSE AND NONINFRINGEMENT. IN NO EVENT SHALL THE
AUTHORS OR COPYRIGHT HOLDERS BE LIABLE FOR ANY CLAIM, DAMAGES OR OTHER
LIABILITY, WHETHER IN AN ACTION OF CONTRACT, TORT OR OTHERWISE, ARISING FROM,
OUT OF OR IN CONNECTION WITH THE SOFTWARE OR THE USE OR OTHER DEALINGS IN THE
SOFTWARE.
```

<br>
<br>
<br>
<br>

**DELETE EVERYTHING ABOVE FOR YOUR PROJECT**

---

<div align="center">

# Your Project Name

<a href="https://pytorch.org/get-started/locally/"><img alt="PyTorch" src="https://img.shields.io/badge/PyTorch-ee4c2c?logo=pytorch&logoColor=white"></a>
<a href="https://pytorchlightning.ai/"><img alt="Lightning" src="https://img.shields.io/badge/-Lightning-792ee5?logo=pytorchlightning&logoColor=white"></a>
<a href="https://hydra.cc/"><img alt="Config: Hydra" src="https://img.shields.io/badge/Config-Hydra-89b8cd"></a>
<a href="https://github.com/ashleve/lightning-hydra-template"><img alt="Template" src="https://img.shields.io/badge/-Lightning--Hydra--Template-017F2F?style=flat&logo=github&labelColor=gray"></a><br>
[![Paper](http://img.shields.io/badge/paper-arxiv.1001.2234-B31B1B.svg)](https://www.nature.com/articles/nature14539)
[![Conference](http://img.shields.io/badge/AnyConference-year-4b44ce.svg)](https://papers.nips.cc/paper/2020)

</div>

## Description

What it does

## How to run

Install dependencies

```bash
# clone project
git clone https://github.com/YourGithubName/your-repo-name
cd your-repo-name

# [OPTIONAL] create conda environment
conda create -n myenv python=3.8
conda activate myenv

# install pytorch according to instructions
# https://pytorch.org/get-started/

# install requirements
pip install -r requirements.txt
```

Train model with default configuration

```bash
# train on CPU
python train.py trainer.gpus=0

# train on GPU
python train.py trainer.gpus=1
```

Train model with chosen experiment configuration from [configs/experiment/](configs/experiment/)

```bash
python train.py experiment=experiment_name.yaml
```

You can override any parameter from command line like this

```bash
python train.py trainer.max_epochs=20 datamodule.batch_size=64
```<|MERGE_RESOLUTION|>--- conflicted
+++ resolved
@@ -840,40 +840,6 @@
 
 <br>
 
-<<<<<<< HEAD
-### Callbacks
-
-The branch [`wandb-callbacks`](https://github.com/ashleve/lightning-hydra-template/tree/wandb-callbacks) contains example callbacks enabling better Weights&Biases integration, which you can use as a reference for writing your own callbacks (see [wandb_callbacks.py](https://github.com/ashleve/lightning-hydra-template/tree/wandb-callbacks/src/callbacks/wandb_callbacks.py)).
-
-Callbacks which support reproducibility:
-
-- **WatchModel**
-- **UploadCodeAsArtifact**
-- **UploadCheckpointsAsArtifact**
-
-Callbacks which provide examples of logging custom visualisations:
-
-- **LogConfusionMatrix**
-- **LogF1PrecRecHeatmap**
-- **LogImagePredictions**
-
-To try all of the callbacks at once, switch to the right branch:
-
-```bash
-git checkout wandb-callbacks
-```
-
-And then run the following command:
-```bash
-python train.py logger=wandb callbacks=wandb
-```
-
-To see the result of all the callbacks attached, take a look at [this experiment dashboard](https://wandb.ai/hobglob/template-tests/runs/3rw7q70h).
-
-<br>
-
-=======
->>>>>>> b28d1fe5
 ### Multi-GPU Training
 
 Lightning supports multiple ways of doing distributed training. The most common one is DDP, which spawns separate process for each GPU and averages gradients between them. To learn about other approaches read the [lightning docs](https://pytorch-lightning.readthedocs.io/en/latest/advanced/multi_gpu.html).
